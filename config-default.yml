--- conflicted
+++ resolved
@@ -123,11 +123,8 @@
         bot:               &BOT_CMD       267659945086812160
         checkpoint_test:                  422077681434099723
         defcon:            &DEFCON        464469101889454091
-<<<<<<< HEAD
+        devcontrib:        &DEV_CONTRIB   635950537262759947
         devcore:                          411200599653351425
-=======
-        devcontrib:        &DEV_CONTRIB   635950537262759947
->>>>>>> 08a3e03b
         devlog:            &DEVLOG        622895325144940554
         devtest:           &DEVTEST       414574275865870337
         esoteric:                         470884583684964352
