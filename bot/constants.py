"""
Loads bot configuration from YAML files.
By default, this simply loads the default
configuration located at `config-default.yml`.
If a file called `config.yml` is found in the
project directory, the default configuration
is recursively updated with any settings from
the custom configuration. Any settings left
out in the custom user configuration will stay
their default values from `config-default.yml`.
"""

import logging
import os
from collections.abc import Mapping
from enum import Enum
from pathlib import Path
from typing import Dict, List

import yaml

log = logging.getLogger(__name__)


def _env_var_constructor(loader, node):
    """
    Implements a custom YAML tag for loading optional environment
    variables. If the environment variable is set, returns the
    value of it. Otherwise, returns `None`.

    Example usage in the YAML configuration:

        # Optional app configuration. Set `MY_APP_KEY` in the environment to use it.
        application:
            key: !ENV 'MY_APP_KEY'
    """

    default = None

    # Check if the node is a plain string value
    if node.id == 'scalar':
        value = loader.construct_scalar(node)
        key = str(value)
    else:
        # The node value is a list
        value = loader.construct_sequence(node)

        if len(value) >= 2:
            # If we have at least two values, then we have both a key and a default value
            default = value[1]
            key = value[0]
        else:
            # Otherwise, we just have a key
            key = value[0]

    return os.getenv(key, default)


def _join_var_constructor(loader, node):
    """
    Implements a custom YAML tag for concatenating other tags in
    the document to strings. This allows for a much more DRY configuration
    file.
    """

    fields = loader.construct_sequence(node)
    return "".join(str(x) for x in fields)


yaml.SafeLoader.add_constructor("!ENV", _env_var_constructor)
yaml.SafeLoader.add_constructor("!JOIN", _join_var_constructor)

# Pointing old tag to !ENV constructor to avoid breaking existing configs
yaml.SafeLoader.add_constructor("!REQUIRED_ENV", _env_var_constructor)


with open("config-default.yml", encoding="UTF-8") as f:
    _CONFIG_YAML = yaml.safe_load(f)


def _recursive_update(original, new):
    """
    Helper method which implements a recursive `dict.update`
    method, used for updating the original configuration with
    configuration specified by the user.
    """

    for key, value in original.items():
        if key not in new:
            continue

        if isinstance(value, Mapping):
            if not any(isinstance(subvalue, Mapping) for subvalue in value.values()):
                original[key].update(new[key])
            _recursive_update(original[key], new[key])
        else:
            original[key] = new[key]


if Path("config.yml").exists():
    log.info("Found `config.yml` file, loading constants from it.")
    with open("config.yml", encoding="UTF-8") as f:
        user_config = yaml.safe_load(f)
    _recursive_update(_CONFIG_YAML, user_config)


def check_required_keys(keys):
    """
    Verifies that keys that are set to be required are present in the
    loaded configuration.
    """
    for key_path in keys:
        lookup = _CONFIG_YAML
        try:
            for key in key_path.split('.'):
                lookup = lookup[key]
                if lookup is None:
                    raise KeyError(key)
        except KeyError:
            log.critical(
                f"A configuration for `{key_path}` is required, but was not found. "
                "Please set it in `config.yml` or setup an environment variable and try again."
            )
            raise


try:
    required_keys = _CONFIG_YAML['config']['required_keys']
except KeyError:
    pass
else:
    check_required_keys(required_keys)


class YAMLGetter(type):
    """
    Implements a custom metaclass used for accessing
    configuration data by simply accessing class attributes.
    Supports getting configuration from up to two levels
    of nested configuration through `section` and `subsection`.

    `section` specifies the YAML configuration section (or "key")
    in which the configuration lives, and must be set.

    `subsection` is an optional attribute specifying the section
    within the section from which configuration should be loaded.

    Example Usage:

        # config.yml
        bot:
            prefixes:
                direct_message: ''
                guild: '!'

        # config.py
        class Prefixes(metaclass=YAMLGetter):
            section = "bot"
            subsection = "prefixes"

        # Usage in Python code
        from config import Prefixes
        def get_prefix(bot, message):
            if isinstance(message.channel, PrivateChannel):
                return Prefixes.direct_message
            return Prefixes.guild
    """

    subsection = None

    def __getattr__(cls, name):
        name = name.lower()

        try:
            if cls.subsection is not None:
                return _CONFIG_YAML[cls.section][cls.subsection][name]
            return _CONFIG_YAML[cls.section][name]
        except KeyError:
            dotted_path = '.'.join(
                (cls.section, cls.subsection, name)
                if cls.subsection is not None else (cls.section, name)
            )
            log.critical(f"Tried accessing configuration variable at `{dotted_path}`, but it could not be found.")
            raise

    def __getitem__(cls, name):
        return cls.__getattr__(name)


# Dataclasses
class Bot(metaclass=YAMLGetter):
    section = "bot"

    prefix: str
    token: str
    sentry_dsn: str

class Filter(metaclass=YAMLGetter):
    section = "filter"

    filter_zalgo: bool
    filter_invites: bool
    filter_domains: bool
    watch_rich_embeds: bool
    watch_words: bool
    watch_tokens: bool

    # Notifications are not expected for "watchlist" type filters
    notify_user_zalgo: bool
    notify_user_invites: bool
    notify_user_domains: bool

    ping_everyone: bool
    guild_invite_whitelist: List[int]
    domain_blacklist: List[str]
    word_watchlist: List[str]
    token_watchlist: List[str]

    channel_whitelist: List[int]
    role_whitelist: List[int]


class Cooldowns(metaclass=YAMLGetter):
    section = "bot"
    subsection = "cooldowns"

    tags: int


class Colours(metaclass=YAMLGetter):
    section = "style"
    subsection = "colours"

    soft_red: int
    soft_green: int
    soft_orange: int


class DuckPond(metaclass=YAMLGetter):
    section = "duck_pond"

    threshold: int
    custom_emojis: List[int]


class Emojis(metaclass=YAMLGetter):
    section = "style"
    subsection = "emojis"

    defcon_disabled: str  # noqa: E704
    defcon_enabled: str  # noqa: E704
    defcon_updated: str  # noqa: E704

    status_online: str
    status_offline: str
    status_idle: str
    status_dnd: str

    failmail: str
    trashcan: str

    bullet: str
    new: str
    pencil: str
    cross_mark: str
    check_mark: str

    ducky_yellow: int
    ducky_blurple: int
    ducky_regal: int
    ducky_camo: int
    ducky_ninja: int
    ducky_devil: int
    ducky_tube: int
    ducky_hunt: int
    ducky_wizard: int
    ducky_party: int
    ducky_angel: int
    ducky_maul: int
    ducky_santa: int

    upvotes: str
    comments: str
    user: str


class Icons(metaclass=YAMLGetter):
    section = "style"
    subsection = "icons"

    crown_blurple: str
    crown_green: str
    crown_red: str

    defcon_denied: str    # noqa: E704
    defcon_disabled: str  # noqa: E704
    defcon_enabled: str   # noqa: E704
    defcon_updated: str   # noqa: E704

    filtering: str

    guild_update: str

    hash_blurple: str
    hash_green: str
    hash_red: str

    message_bulk_delete: str
    message_delete: str
    message_edit: str

    sign_in: str
    sign_out: str

    token_removed: str

    user_ban: str
    user_unban: str
    user_update: str

    user_mute: str
    user_unmute: str
    user_verified: str

    user_warn: str

    pencil: str

    remind_blurple: str
    remind_green: str
    remind_red: str

    questionmark: str

    superstarify: str
    unsuperstarify: str

    voice_state_blue: str
    voice_state_green: str
    voice_state_red: str


class CleanMessages(metaclass=YAMLGetter):
    section = "bot"
    subsection = "clean"

    message_limit: int


class Categories(metaclass=YAMLGetter):
    section = "guild"
    subsection = "categories"

    python_help: int


class Channels(metaclass=YAMLGetter):
    section = "guild"
    subsection = "channels"

    admins: int
    admin_spam: int
    announcements: int
    attachment_log: int
    big_brother_logs: int
    bot: int
    checkpoint_test: int
    defcon: int
<<<<<<< HEAD
    devcore: int
=======
    devcontrib: int
>>>>>>> 08a3e03b
    devlog: int
    devtest: int
    esoteric: int
    help_0: int
    help_1: int
    help_2: int
    help_3: int
    help_4: int
    help_5: int
    help_6: int
    help_7: int
    helpers: int
    message_log: int
    meta: int
    mod_spam: int
    mods: int
    mod_alerts: int
    modlog: int
    off_topic_0: int
    off_topic_1: int
    off_topic_2: int
    organisation: int
    python: int
    reddit: int
    talent_pool: int
    userlog: int
    user_event_a: int
    verification: int
    voice_log: int


class Webhooks(metaclass=YAMLGetter):
    section = "guild"
    subsection = "webhooks"

    talent_pool: int
    big_brother: int
    reddit: int
    duck_pond: int
    dev_log: int


class Roles(metaclass=YAMLGetter):
    section = "guild"
    subsection = "roles"

    admin: int
    announcements: int
    champion: int
    contributor: int
    core_developer: int
    helpers: int
    jammer: int
    moderator: int
    muted: int
    owner: int
    partners: int
    rockstars: int
    team_leader: int
    verified: int  # This is the Developers role on PyDis, here named verified for readability reasons.


class Guild(metaclass=YAMLGetter):
    section = "guild"

    id: int
    ignored: List[int]
    staff_channels: List[int]
    reminder_whitelist: List[int]

class Keys(metaclass=YAMLGetter):
    section = "keys"

    site_api: str


class URLs(metaclass=YAMLGetter):
    section = "urls"

    # Snekbox endpoints
    snekbox_eval_api: str

    # Discord API endpoints
    discord_api: str
    discord_invite_api: str

    # Misc endpoints
    bot_avatar: str
    github_bot_repo: str

    # Site endpoints
    site: str
    site_api: str
    site_superstarify_api: str
    site_logs_api: str
    site_logs_view: str
    site_reminders_api: str
    site_reminders_user_api: str
    site_schema: str
    site_settings_api: str
    site_tags_api: str
    site_user_api: str
    site_user_complete_api: str
    site_infractions: str
    site_infractions_user: str
    site_infractions_type: str
    site_infractions_by_id: str
    site_infractions_user_type_current: str
    site_infractions_user_type: str
    paste_service: str


class Reddit(metaclass=YAMLGetter):
    section = "reddit"

    subreddits: list
    client_id: str
    secret: str


class Wolfram(metaclass=YAMLGetter):
    section = "wolfram"

    user_limit_day: int
    guild_limit_day: int
    key: str


class AntiSpam(metaclass=YAMLGetter):
    section = 'anti_spam'

    clean_offending: bool
    ping_everyone: bool

    punishment: Dict[str, Dict[str, int]]
    rules: Dict[str, Dict[str, int]]


class AntiMalware(metaclass=YAMLGetter):
    section = "anti_malware"

    whitelist: list


class BigBrother(metaclass=YAMLGetter):
    section = 'big_brother'

    log_delay: int
    header_message_limit: int


class Free(metaclass=YAMLGetter):
    section = 'free'

    activity_timeout: int
    cooldown_rate: int
    cooldown_per: float


class Mention(metaclass=YAMLGetter):
    section = 'mention'

    message_timeout: int
    reset_delay: int


class RedirectOutput(metaclass=YAMLGetter):
    section = 'redirect_output'

    delete_invocation: bool
    delete_delay: int


class Sync(metaclass=YAMLGetter):
    section = 'sync'

    confirm_timeout: int
    max_diff: int


class Event(Enum):
    """
    Event names. This does not include every event (for example, raw
    events aren't here), but only events used in ModLog for now.
    """

    guild_channel_create = "guild_channel_create"
    guild_channel_delete = "guild_channel_delete"
    guild_channel_update = "guild_channel_update"
    guild_role_create = "guild_role_create"
    guild_role_delete = "guild_role_delete"
    guild_role_update = "guild_role_update"
    guild_update = "guild_update"

    member_join = "member_join"
    member_remove = "member_remove"
    member_ban = "member_ban"
    member_unban = "member_unban"
    member_update = "member_update"

    message_delete = "message_delete"
    message_edit = "message_edit"

    voice_state_update = "voice_state_update"


# Debug mode
DEBUG_MODE = True if 'local' in os.environ.get("SITE_URL", "local") else False

# Paths
BOT_DIR = os.path.dirname(__file__)
PROJECT_ROOT = os.path.abspath(os.path.join(BOT_DIR, os.pardir))

# Default role combinations
MODERATION_ROLES = Roles.moderator, Roles.admin, Roles.owner
STAFF_ROLES = Roles.helpers, Roles.moderator, Roles.admin, Roles.owner

# Roles combinations
STAFF_CHANNELS = Guild.staff_channels

# Default Channel combinations
MODERATION_CHANNELS = Channels.admins, Channels.admin_spam, Channels.mod_alerts, Channels.mods, Channels.mod_spam


# Bot replies
NEGATIVE_REPLIES = [
    "Noooooo!!",
    "Nope.",
    "I'm sorry Dave, I'm afraid I can't do that.",
    "I don't think so.",
    "Not gonna happen.",
    "Out of the question.",
    "Huh? No.",
    "Nah.",
    "Naw.",
    "Not likely.",
    "No way, José.",
    "Not in a million years.",
    "Fat chance.",
    "Certainly not.",
    "NEGATORY.",
    "Nuh-uh.",
    "Not in my house!",
]

POSITIVE_REPLIES = [
    "Yep.",
    "Absolutely!",
    "Can do!",
    "Affirmative!",
    "Yeah okay.",
    "Sure.",
    "Sure thing!",
    "You're the boss!",
    "Okay.",
    "No problem.",
    "I got you.",
    "Alright.",
    "You got it!",
    "ROGER THAT",
    "Of course!",
    "Aye aye, cap'n!",
    "I'll allow it.",
]

ERROR_REPLIES = [
    "Please don't do that.",
    "You have to stop.",
    "Do you mind?",
    "In the future, don't do that.",
    "That was a mistake.",
    "You blew it.",
    "You're bad at computers.",
    "Are you trying to kill me?",
    "Noooooo!!",
    "I can't believe you've done this",
]<|MERGE_RESOLUTION|>--- conflicted
+++ resolved
@@ -366,11 +366,8 @@
     bot: int
     checkpoint_test: int
     defcon: int
-<<<<<<< HEAD
+    devcontrib: int
     devcore: int
-=======
-    devcontrib: int
->>>>>>> 08a3e03b
     devlog: int
     devtest: int
     esoteric: int
